--- conflicted
+++ resolved
@@ -23,76 +23,11 @@
       - run: docker login --username $DOCKER_HUB_USERNAME --password $DOCKER_HUB_PASSWORD
       - run: docker push matrixdotorg/synapse:latest
       - run: docker push matrixdotorg/synapse:latest-py3
-<<<<<<< HEAD
-
-  sytestpy3:
-    docker:
-      - image: matrixdotorg/sytest-synapsepy3
-    working_directory: /src
-    steps:
-      - checkout
-      - run: /synapse_sytest.sh
-      - store_artifacts:
-          path: /logs
-          destination: logs
-      - store_test_results:
-          path: /logs
-  sytestpy3postgres:
-    docker:
-      - image: matrixdotorg/sytest-synapsepy3
-    working_directory: /src
-    steps:
-      - checkout
-      - run: POSTGRES=1 /synapse_sytest.sh
-      - store_artifacts:
-          path: /logs
-          destination: logs
-      - store_test_results:
-          path: /logs
-  sytestpy3merged:
-    docker:
-      - image: matrixdotorg/sytest-synapsepy3
-    working_directory: /src
-    steps:
-      - checkout
-      - run: bash .circleci/merge_base_branch.sh
-      - run: /synapse_sytest.sh
-      - store_artifacts:
-          path: /logs
-          destination: logs
-      - store_test_results:
-          path: /logs
-  sytestpy3postgresmerged:
-    docker:
-      - image: matrixdotorg/sytest-synapsepy3
-    working_directory: /src
-    steps:
-      - checkout
-      - run: bash .circleci/merge_base_branch.sh
-      - run: POSTGRES=1 /synapse_sytest.sh
-      - store_artifacts:
-          path: /logs
-          destination: logs
-      - store_test_results:
-          path: /logs
-=======
->>>>>>> 82d9d524
 
 workflows:
   version: 2
   build:
     jobs:
-<<<<<<< HEAD
-      - sytestpy3merged:
-          filters:
-            branches:
-              ignore: /develop|master|release-.*/
-      - sytestpy3postgresmerged:
-          filters:
-            branches:
-              ignore: /develop|master|release-.*/
-=======
->>>>>>> 82d9d524
       - dockerhubuploadrelease:
           filters:
             tags:

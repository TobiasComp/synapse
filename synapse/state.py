--- conflicted
+++ resolved
@@ -114,11 +114,7 @@
             defer.returnValue(state.get((event_type, state_key)))
             return
 
-<<<<<<< HEAD
-        defer.returnValue(state.values())
-=======
-        defer.returnValue(res[1])
->>>>>>> b90d377a
+        defer.returnValue(state)
 
     @defer.inlineCallbacks
     def compute_event_context(self, event, old_state=None):

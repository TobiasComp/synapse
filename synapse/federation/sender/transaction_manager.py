--- conflicted
+++ resolved
@@ -21,9 +21,7 @@
 from synapse.api.errors import HttpResponseException
 from synapse.federation.persistence import TransactionActions
 from synapse.federation.units import Transaction
-<<<<<<< HEAD
 from synapse.metrics import LaterGauge
-=======
 from synapse.logging.opentracing import (
     extract_text_map,
     set_tag,
@@ -31,7 +29,6 @@
     tags,
     whitelisted_homeserver,
 )
->>>>>>> 1d349fb1
 from synapse.util.metrics import measure_func
 
 logger = logging.getLogger(__name__)

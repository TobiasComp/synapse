# -*- coding: utf-8 -*-
# Copyright 2015 - 2016 OpenMarket Ltd
# Copyright 2017 Vector Creations Ltd
#
# Licensed under the Apache License, Version 2.0 (the "License");
# you may not use this file except in compliance with the License.
# You may obtain a copy of the License at
#
#     http://www.apache.org/licenses/LICENSE-2.0
#
# Unless required by applicable law or agreed to in writing, software
# distributed under the License is distributed on an "AS IS" BASIS,
# WITHOUT WARRANTIES OR CONDITIONS OF ANY KIND, either express or implied.
# See the License for the specific language governing permissions and
# limitations under the License.

import hmac
import logging
import re
from hashlib import sha1
from string import capwords

from six import string_types

from twisted.internet import defer

import synapse
import synapse.types
from synapse.api.constants import LoginType
from synapse.api.errors import Codes, SynapseError, UnrecognizedRequestError
from synapse.config.server import is_threepid_reserved
from synapse.http.servlet import (
    RestServlet,
    assert_params_in_dict,
    parse_json_object_from_request,
    parse_string,
)
from synapse.util.msisdn import phone_number_to_msisdn
from synapse.util.ratelimitutils import FederationRateLimiter
from synapse.util.threepids import check_3pid_allowed

from ._base import client_v2_patterns, interactive_auth_handler

# We ought to be using hmac.compare_digest() but on older pythons it doesn't
# exist. It's a _really minor_ security flaw to use plain string comparison
# because the timing attack is so obscured by all the other code here it's
# unlikely to make much difference
if hasattr(hmac, "compare_digest"):
    compare_digest = hmac.compare_digest
else:
    def compare_digest(a, b):
        return a == b


logger = logging.getLogger(__name__)


class EmailRegisterRequestTokenRestServlet(RestServlet):
    PATTERNS = client_v2_patterns("/register/email/requestToken$")

    def __init__(self, hs):
        """
        Args:
            hs (synapse.server.HomeServer): server
        """
        super(EmailRegisterRequestTokenRestServlet, self).__init__()
        self.hs = hs
        self.identity_handler = hs.get_handlers().identity_handler

    @defer.inlineCallbacks
    def on_POST(self, request):
        body = parse_json_object_from_request(request)

        assert_params_in_dict(body, [
            'id_server', 'client_secret', 'email', 'send_attempt'
        ])

        if not (yield check_3pid_allowed(self.hs, "email", body['email'])):
            raise SynapseError(
                403,
                "Your email is not authorized to register on this server",
                Codes.THREEPID_DENIED,
            )

        existingUid = yield self.hs.get_datastore().get_user_id_by_threepid(
            'email', body['email']
        )

        if existingUid is not None:
            raise SynapseError(400, "Email is already in use", Codes.THREEPID_IN_USE)

        ret = yield self.identity_handler.requestEmailToken(**body)
        defer.returnValue((200, ret))


class MsisdnRegisterRequestTokenRestServlet(RestServlet):
    PATTERNS = client_v2_patterns("/register/msisdn/requestToken$")

    def __init__(self, hs):
        """
        Args:
            hs (synapse.server.HomeServer): server
        """
        super(MsisdnRegisterRequestTokenRestServlet, self).__init__()
        self.hs = hs
        self.identity_handler = hs.get_handlers().identity_handler

    @defer.inlineCallbacks
    def on_POST(self, request):
        body = parse_json_object_from_request(request)

        assert_params_in_dict(body, [
            'id_server', 'client_secret',
            'country', 'phone_number',
            'send_attempt',
        ])

        msisdn = phone_number_to_msisdn(body['country'], body['phone_number'])

        if not (yield check_3pid_allowed(self.hs, "msisdn", msisdn)):
            raise SynapseError(
                403,
                "Phone numbers are not authorized to register on this server",
                Codes.THREEPID_DENIED,
            )

        existingUid = yield self.hs.get_datastore().get_user_id_by_threepid(
            'msisdn', msisdn
        )

        if existingUid is not None:
            raise SynapseError(
                400, "Phone number is already in use", Codes.THREEPID_IN_USE
            )

        ret = yield self.identity_handler.requestMsisdnToken(**body)
        defer.returnValue((200, ret))


class UsernameAvailabilityRestServlet(RestServlet):
    PATTERNS = client_v2_patterns("/register/available")

    def __init__(self, hs):
        """
        Args:
            hs (synapse.server.HomeServer): server
        """
        super(UsernameAvailabilityRestServlet, self).__init__()
        self.hs = hs
        self.registration_handler = hs.get_registration_handler()
        self.ratelimiter = FederationRateLimiter(
            hs.get_clock(),
            # Time window of 2s
            window_size=2000,
            # Artificially delay requests if rate > sleep_limit/window_size
            sleep_limit=1,
            # Amount of artificial delay to apply
            sleep_msec=1000,
            # Error with 429 if more than reject_limit requests are queued
            reject_limit=1,
            # Allow 1 request at a time
            concurrent_requests=1,
        )

    @defer.inlineCallbacks
    def on_GET(self, request):
        ip = self.hs.get_ip_from_request(request)
        with self.ratelimiter.ratelimit(ip) as wait_deferred:
            yield wait_deferred

            username = parse_string(request, "username", required=True)

            yield self.registration_handler.check_username(username)

            defer.returnValue((200, {"available": True}))


class RegisterRestServlet(RestServlet):
    PATTERNS = client_v2_patterns("/register$")

    def __init__(self, hs):
        """
        Args:
            hs (synapse.server.HomeServer): server
        """
        super(RegisterRestServlet, self).__init__()

        self.hs = hs
        self.auth = hs.get_auth()
        self.store = hs.get_datastore()
        self.auth_handler = hs.get_auth_handler()
        self.registration_handler = hs.get_registration_handler()
        self.identity_handler = hs.get_handlers().identity_handler
        self.room_member_handler = hs.get_room_member_handler()
        self.macaroon_gen = hs.get_macaroon_generator()

    @interactive_auth_handler
    @defer.inlineCallbacks
    def on_POST(self, request):
        body = parse_json_object_from_request(request)

        kind = b"user"
        if b"kind" in request.args:
            kind = request.args[b"kind"][0]

        if kind == b"guest":
            ret = yield self._do_guest_registration(body)
            defer.returnValue(ret)
            return
        elif kind != b"user":
            raise UnrecognizedRequestError(
                "Do not understand membership kind: %s" % (kind,)
            )

        # we do basic sanity checks here because the auth layer will store these
        # in sessions. Pull out the username/password provided to us.
        desired_password = None
        if 'password' in body:
            if (not isinstance(body['password'], string_types) or
                    len(body['password']) > 512):
                raise SynapseError(400, "Invalid password")
            desired_password = body["password"]

        desired_username = None
        if 'username' in body:
            if (not isinstance(body['username'], string_types) or
                    len(body['username']) > 512):
                raise SynapseError(400, "Invalid username")
            desired_username = body['username']

        desired_display_name = body.get('display_name')

        appservice = None
        if self.auth.has_access_token(request):
            appservice = yield self.auth.get_appservice_by_req(request)

        # fork off as soon as possible for ASes and shared secret auth which
        # have completely different registration flows to normal users

        # == Application Service Registration ==
        if appservice:
            # Set the desired user according to the AS API (which uses the
            # 'user' key not 'username'). Since this is a new addition, we'll
            # fallback to 'username' if they gave one.
            desired_username = body.get("user", desired_username)

            # XXX we should check that desired_username is valid. Currently
            # we give appservices carte blanche for any insanity in mxids,
            # because the IRC bridges rely on being able to register stupid
            # IDs.

            access_token = self.auth.get_access_token_from_request(request)

            if isinstance(desired_username, string_types):
                result = yield self._do_appservice_registration(
                    desired_username, desired_password, desired_display_name,
                    access_token, body
                )
            defer.returnValue((200, result))  # we throw for non 200 responses
            return

        # for either shared secret or regular registration, downcase the
        # provided username before attempting to register it. This should mean
        # that people who try to register with upper-case in their usernames
        # don't get a nasty surprise. (Note that we treat username
        # case-insenstively in login, so they are free to carry on imagining
        # that their username is CrAzYh4cKeR if that keeps them happy)
        if desired_username is not None:
            desired_username = desired_username.lower()

        # == Shared Secret Registration == (e.g. create new user scripts)
        if 'mac' in body:
            # FIXME: Should we really be determining if this is shared secret
            # auth based purely on the 'mac' key?
            result = yield self._do_shared_secret_registration(
                desired_username, desired_password, body
            )
            defer.returnValue((200, result))  # we throw for non 200 responses
            return

        # == Normal User Registration == (everyone else)
        if not self.hs.config.enable_registration:
            raise SynapseError(403, "Registration has been disabled")

        guest_access_token = body.get("guest_access_token", None)

        if (
            'initial_device_display_name' in body and
            'password' not in body
        ):
            # ignore 'initial_device_display_name' if sent without
            # a password to work around a client bug where it sent
            # the 'initial_device_display_name' param alone, wiping out
            # the original registration params
            logger.warn("Ignoring initial_device_display_name without password")
            del body['initial_device_display_name']

        session_id = self.auth_handler.get_session_id(body)
        registered_user_id = None
        if session_id:
            # if we get a registered user id out of here, it means we previously
            # registered a user for this session, so we could just return the
            # user here. We carry on and go through the auth checks though,
            # for paranoia.
            registered_user_id = self.auth_handler.get_session_data(
                session_id, "registered_user_id", None
            )

<<<<<<< HEAD
        # Only give msisdn flows if the x_show_msisdn flag is given:
        # this is a hack to work around the fact that clients were shipped
        # that use fallback registration if they see any flows that they don't
        # recognise, which means we break registration for these clients if we
        # advertise msisdn flows. Once usage of Riot iOS <=0.3.9 and Riot
        # Android <=0.6.9 have fallen below an acceptable threshold, this
        # parameter should go away and we should always advertise msisdn flows.
        show_msisdn = False
        if 'x_show_msisdn' in body and body['x_show_msisdn']:
            show_msisdn = True
=======
        if desired_username is not None:
            yield self.registration_handler.check_username(
                desired_username,
                guest_access_token=guest_access_token,
                assigned_user_id=registered_user_id,
            )
>>>>>>> 9ffadcdb

        # FIXME: need a better error than "no auth flow found" for scenarios
        # where we required 3PID for registration but the user didn't give one
        require_email = 'email' in self.hs.config.registrations_require_3pid
        require_msisdn = 'msisdn' in self.hs.config.registrations_require_3pid

        show_msisdn = True
        if self.hs.config.disable_msisdn_registration:
            show_msisdn = False
            require_msisdn = False

        flows = []
        if self.hs.config.enable_registration_captcha:
            # only support 3PIDless registration if no 3PIDs are required
            if not require_email and not require_msisdn:
                flows.extend([[LoginType.RECAPTCHA]])
            # only support the email-only flow if we don't require MSISDN 3PIDs
            if not require_msisdn:
                flows.extend([[LoginType.EMAIL_IDENTITY, LoginType.RECAPTCHA]])

            if show_msisdn:
                # only support the MSISDN-only flow if we don't require email 3PIDs
                if not require_email:
                    flows.extend([[LoginType.MSISDN, LoginType.RECAPTCHA]])
                # always let users provide both MSISDN & email
                flows.extend([
                    [LoginType.MSISDN, LoginType.EMAIL_IDENTITY, LoginType.RECAPTCHA],
                ])
        else:
            # only support 3PIDless registration if no 3PIDs are required
            if not require_email and not require_msisdn:
                flows.extend([[LoginType.DUMMY]])
            # only support the email-only flow if we don't require MSISDN 3PIDs
            if not require_msisdn:
                flows.extend([[LoginType.EMAIL_IDENTITY]])

            if show_msisdn:
                # only support the MSISDN-only flow if we don't require email 3PIDs
                if not require_email or require_msisdn:
                    flows.extend([[LoginType.MSISDN]])
                # always let users provide both MSISDN & email
                flows.extend([
                    [LoginType.MSISDN, LoginType.EMAIL_IDENTITY]
                ])

        # Append m.login.terms to all flows if we're requiring consent
        if self.hs.config.user_consent_at_registration:
            new_flows = []
            for flow in flows:
                flow.append(LoginType.TERMS)
            flows.extend(new_flows)

        auth_result, params, session_id = yield self.auth_handler.check_auth(
            flows, body, self.hs.get_ip_from_request(request)
        )

        # Check that we're not trying to register a denied 3pid.
        #
        # the user-facing checks will probably already have happened in
        # /register/email/requestToken when we requested a 3pid, but that's not
        # guaranteed.

        if auth_result:
            for login_type in [LoginType.EMAIL_IDENTITY, LoginType.MSISDN]:
                if login_type in auth_result:
                    medium = auth_result[login_type]['medium']
                    address = auth_result[login_type]['address']

                    if not (yield check_3pid_allowed(self.hs, medium, address)):
                        raise SynapseError(
                            403,
                            "Third party identifiers (email/phone numbers)" +
                            " are not authorized on this server",
                            Codes.THREEPID_DENIED,
                        )

        if self.hs.config.register_mxid_from_3pid:
            # override the desired_username based on the 3PID if any.
            # reset it first to avoid folks picking their own username.
            desired_username = None

            # we should have an auth_result at this point if we're going to progress
            # to register the user (i.e. we haven't picked up a registered_user_id
            # from our session store), in which case get ready and gen the
            # desired_username
            if auth_result:
                if (
                    self.hs.config.register_mxid_from_3pid == 'email' and
                    LoginType.EMAIL_IDENTITY in auth_result
                ):
                    address = auth_result[LoginType.EMAIL_IDENTITY]['address']
                    desired_username = synapse.types.strip_invalid_mxid_characters(
                        address.replace('@', '-').lower()
                    )

                    # find a unique mxid for the account, suffixing numbers
                    # if needed
                    while True:
                        try:
                            yield self.registration_handler.check_username(
                                desired_username,
                                guest_access_token=guest_access_token,
                                assigned_user_id=registered_user_id,
                            )
                            # if we got this far we passed the check.
                            break
                        except SynapseError as e:
                            if e.errcode == Codes.USER_IN_USE:
                                m = re.match(r'^(.*?)(\d+)$', desired_username)
                                if m:
                                    desired_username = m.group(1) + str(
                                        int(m.group(2)) + 1
                                    )
                                else:
                                    desired_username += "1"
                            else:
                                # something else went wrong.
                                break

                    # XXX: a nasty heuristic to turn an email address into
                    # a displayname, as part of register_mxid_from_3pid
                    parts = address.replace('.', ' ').split('@')
                    org_parts = parts[1].split(' ')

                    if org_parts[-2] == "matrix" and org_parts[-1] == "org":
                        org = "Tchap Admin"
                    elif org_parts[-2] == "gouv" and org_parts[-1] == "fr":
                        org = org_parts[-3] if len(org_parts) > 2 else org_parts[-2]
                    else:
                        org = org_parts[-2]

                    desired_display_name = (
                        capwords(parts[0]) + " [" + capwords(org) + "]"
                    )
                elif (
                    self.hs.config.register_mxid_from_3pid == 'msisdn' and
                    LoginType.MSISDN in auth_result
                ):
                    desired_username = auth_result[LoginType.MSISDN]['address']
                else:
                    raise SynapseError(
                        400, "Cannot derive mxid from 3pid; no recognised 3pid"
                    )

        if desired_username is not None:
            yield self.registration_handler.check_username(
                desired_username,
                guest_access_token=guest_access_token,
                assigned_user_id=registered_user_id,
            )

        if registered_user_id is not None:
            logger.info(
                "Already registered user ID %r for this session",
                registered_user_id
            )
            # don't re-register the threepids
            registered = False
        else:
            # NB: This may be from the auth handler and NOT from the POST
            assert_params_in_dict(params, ["password"])

            if not self.hs.config.register_mxid_from_3pid:
                desired_username = params.get("username", None)
            else:
                # we keep the original desired_username derived from the 3pid above
                pass

            guest_access_token = params.get("guest_access_token", None)

            # XXX: don't we need to validate these for length etc like we did on
            # the ones from the JSON body earlier on in the method?

            if desired_username is not None:
                desired_username = desired_username.lower()

            threepid = None
            if auth_result:
                threepid = auth_result.get(LoginType.EMAIL_IDENTITY)

            (registered_user_id, _) = yield self.registration_handler.register(
                localpart=desired_username,
                password=params.get("password", None),
                guest_access_token=guest_access_token,
                generate_token=False,
                display_name=desired_display_name,
                threepid=threepid,
            )
            # Necessary due to auth checks prior to the threepid being
            # written to the db
            if threepid:
                if is_threepid_reserved(
                    self.hs.config.mau_limits_reserved_threepids, threepid
                ):
                    yield self.store.upsert_monthly_active_user(registered_user_id)

            if self.hs.config.shadow_server:
                yield self.registration_handler.shadow_register(
                    localpart=desired_username,
                    display_name=desired_display_name,
                    auth_result=auth_result,
                    params=params,
                )

            # remember that we've now registered that user account, and with
            #  what user ID (since the user may not have specified)
            self.auth_handler.set_session_data(
                session_id, "registered_user_id", registered_user_id
            )

            registered = True

        return_dict = yield self._create_registration_details(
            registered_user_id, params
        )

        if registered:
            yield self.registration_handler.post_registration_actions(
                user_id=registered_user_id,
                auth_result=auth_result,
                access_token=return_dict.get("access_token"),
                bind_email=params.get("bind_email"),
                bind_msisdn=params.get("bind_msisdn"),
            )

        defer.returnValue((200, return_dict))

    def on_OPTIONS(self, _):
        return 200, {}

    @defer.inlineCallbacks
    def _do_appservice_registration(
        self, username, password, display_name, as_token, body
    ):

        # FIXME: appservice_register() is horribly duplicated with register()
        # and they should probably just be combined together with a config flag.
        user_id = yield self.registration_handler.appservice_register(
            username, as_token, password, display_name
        )
        result = yield self._create_registration_details(user_id, body)

        auth_result = body.get('auth_result')
        if auth_result and LoginType.EMAIL_IDENTITY in auth_result:
            threepid = auth_result[LoginType.EMAIL_IDENTITY]
            yield self._register_email_threepid(
                user_id, threepid, result["access_token"],
                body.get("bind_email")
            )

        if auth_result and LoginType.MSISDN in auth_result:
            threepid = auth_result[LoginType.MSISDN]
            yield self._register_msisdn_threepid(
                user_id, threepid, result["access_token"],
                body.get("bind_msisdn")
            )

        defer.returnValue(result)

    @defer.inlineCallbacks
    def _do_shared_secret_registration(self, username, password, body):
        if not self.hs.config.registration_shared_secret:
            raise SynapseError(400, "Shared secret registration is not enabled")
        if not username:
            raise SynapseError(
                400, "username must be specified", errcode=Codes.BAD_JSON,
            )

        # use the username from the original request rather than the
        # downcased one in `username` for the mac calculation
        user = body["username"].encode("utf-8")

        # str() because otherwise hmac complains that 'unicode' does not
        # have the buffer interface
        got_mac = str(body["mac"])

        # FIXME this is different to the /v1/register endpoint, which
        # includes the password and admin flag in the hashed text. Why are
        # these different?
        want_mac = hmac.new(
            key=self.hs.config.registration_shared_secret.encode(),
            msg=user,
            digestmod=sha1,
        ).hexdigest()

        if not compare_digest(want_mac, got_mac):
            raise SynapseError(
                403, "HMAC incorrect",
            )

        (user_id, _) = yield self.registration_handler.register(
            localpart=username, password=password, generate_token=False,
        )

        result = yield self._create_registration_details(user_id, body)
        defer.returnValue(result)

    @defer.inlineCallbacks
    def _create_registration_details(self, user_id, params):
        """Complete registration of newly-registered user

        Allocates device_id if one was not given; also creates access_token.

        Args:
            (str) user_id: full canonical @user:id
            (object) params: registration parameters, from which we pull
                device_id, initial_device_name and inhibit_login
        Returns:
            defer.Deferred: (object) dictionary for response from /register
        """
        result = {
            "user_id": user_id,
            "home_server": self.hs.hostname,
        }
        if not params.get("inhibit_login", False):
            device_id = params.get("device_id")
            initial_display_name = params.get("initial_device_display_name")
            device_id, access_token = yield self.registration_handler.register_device(
                user_id, device_id, initial_display_name, is_guest=False,
            )

            result.update({
                "access_token": access_token,
                "device_id": device_id,
            })
        defer.returnValue(result)

    @defer.inlineCallbacks
    def _do_guest_registration(self, params):
        if not self.hs.config.allow_guest_access:
            raise SynapseError(403, "Guest access is disabled")
        user_id, _ = yield self.registration_handler.register(
            generate_token=False,
            make_guest=True
        )

        # we don't allow guests to specify their own device_id, because
        # we have nowhere to store it.
        device_id = synapse.api.auth.GUEST_DEVICE_ID
        initial_display_name = params.get("initial_device_display_name")
        device_id, access_token = yield self.registration_handler.register_device(
            user_id, device_id, initial_display_name, is_guest=True,
        )

        defer.returnValue((200, {
            "user_id": user_id,
            "device_id": device_id,
            "access_token": access_token,
            "home_server": self.hs.hostname,
        }))


def register_servlets(hs, http_server):
    EmailRegisterRequestTokenRestServlet(hs).register(http_server)
    MsisdnRegisterRequestTokenRestServlet(hs).register(http_server)
    UsernameAvailabilityRestServlet(hs).register(http_server)
    RegisterRestServlet(hs).register(http_server)<|MERGE_RESOLUTION|>--- conflicted
+++ resolved
@@ -306,25 +306,12 @@
                 session_id, "registered_user_id", None
             )
 
-<<<<<<< HEAD
-        # Only give msisdn flows if the x_show_msisdn flag is given:
-        # this is a hack to work around the fact that clients were shipped
-        # that use fallback registration if they see any flows that they don't
-        # recognise, which means we break registration for these clients if we
-        # advertise msisdn flows. Once usage of Riot iOS <=0.3.9 and Riot
-        # Android <=0.6.9 have fallen below an acceptable threshold, this
-        # parameter should go away and we should always advertise msisdn flows.
-        show_msisdn = False
-        if 'x_show_msisdn' in body and body['x_show_msisdn']:
-            show_msisdn = True
-=======
         if desired_username is not None:
             yield self.registration_handler.check_username(
                 desired_username,
                 guest_access_token=guest_access_token,
                 assigned_user_id=registered_user_id,
             )
->>>>>>> 9ffadcdb
 
         # FIXME: need a better error than "no auth flow found" for scenarios
         # where we required 3PID for registration but the user didn't give one
@@ -510,7 +497,7 @@
                 password=params.get("password", None),
                 guest_access_token=guest_access_token,
                 generate_token=False,
-                display_name=desired_display_name,
+                default_display_name=desired_display_name,
                 threepid=threepid,
             )
             # Necessary due to auth checks prior to the threepid being

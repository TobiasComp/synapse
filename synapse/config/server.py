--- conflicted
+++ resolved
@@ -82,15 +82,9 @@
         self.hs_disabled = config.get("hs_disabled", False)
         self.hs_disabled_message = config.get("hs_disabled_message", "")
 
-<<<<<<< HEAD
-        # Admin email to direct users at should their instance become blocked
-        # due to resource constraints
-        self.admin_email = config.get("admin_email", None)
-=======
         # Admin uri to direct users at should their instance become blocked
         # due to resource constraints
         self.admin_uri = config.get("admin_uri", None)
->>>>>>> dc56c47d
 
         # FIXME: federation_domain_whitelist needs sytests
         self.federation_domain_whitelist = None

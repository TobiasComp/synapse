# -*- coding: utf-8 -*-
# Copyright 2014-2016 OpenMarket Ltd
# Copyright 2018 New Vector Ltd
#
# Licensed under the Apache License, Version 2.0 (the "License");
# you may not use this file except in compliance with the License.
# You may obtain a copy of the License at
#
#     http://www.apache.org/licenses/LICENSE-2.0
#
# Unless required by applicable law or agreed to in writing, software
# distributed under the License is distributed on an "AS IS" BASIS,
# WITHOUT WARRANTIES OR CONDITIONS OF ANY KIND, either express or implied.
# See the License for the specific language governing permissions and
# limitations under the License.

import logging
from typing import Iterable, List, Set

from six import iteritems, itervalues

from canonicaljson import json

from twisted.internet import defer

from synapse.api.constants import EventTypes, Membership
from synapse.metrics import LaterGauge
from synapse.metrics.background_process_metrics import run_as_background_process
from synapse.storage._base import (
    LoggingTransaction,
    SQLBaseStore,
    make_in_list_sql_clause,
)
from synapse.storage.data_stores.main.events_worker import EventsWorkerStore
from synapse.storage.database import Database
from synapse.storage.engines import Sqlite3Engine
from synapse.storage.roommember import (
    GetRoomsForUserWithStreamOrdering,
    MemberSummary,
    ProfileInfo,
    RoomsForUser,
)
from synapse.types import Collection, get_domain_from_id
from synapse.util.async_helpers import Linearizer
from synapse.util.caches import intern_string
from synapse.util.caches.descriptors import cached, cachedInlineCallbacks, cachedList
from synapse.util.metrics import Measure

logger = logging.getLogger(__name__)


_MEMBERSHIP_PROFILE_UPDATE_NAME = "room_membership_profile_update"
_CURRENT_STATE_MEMBERSHIP_UPDATE_NAME = "current_state_events_membership"


class RoomMemberWorkerStore(EventsWorkerStore):
    def __init__(self, database: Database, db_conn, hs):
        super(RoomMemberWorkerStore, self).__init__(database, db_conn, hs)

        # Is the current_state_events.membership up to date? Or is the
        # background update still running?
        self._current_state_events_membership_up_to_date = False

        txn = LoggingTransaction(
            db_conn.cursor(),
            name="_check_safe_current_state_events_membership_updated",
            database_engine=self.database_engine,
        )
        self._check_safe_current_state_events_membership_updated_txn(txn)
        txn.close()

        if self.hs.config.metrics_flags.known_servers:
            self._known_servers_count = 1
            self.hs.get_clock().looping_call(
                run_as_background_process,
                60 * 1000,
                "_count_known_servers",
                self._count_known_servers,
            )
            self.hs.get_clock().call_later(
                1000,
                run_as_background_process,
                "_count_known_servers",
                self._count_known_servers,
            )
            LaterGauge(
                "synapse_federation_known_servers",
                "",
                [],
                lambda: self._known_servers_count,
            )

    @defer.inlineCallbacks
    def _count_known_servers(self):
        """
        Count the servers that this server knows about.

        The statistic is stored on the class for the
        `synapse_federation_known_servers` LaterGauge to collect.
        """

        def _transact(txn):
            if isinstance(self.database_engine, Sqlite3Engine):
                query = """
                    SELECT COUNT(DISTINCT substr(out.user_id, pos+1))
                    FROM (
                        SELECT rm.user_id as user_id, instr(rm.user_id, ':')
                            AS pos FROM room_memberships as rm
                        INNER JOIN current_state_events as c ON rm.event_id = c.event_id
                        WHERE c.type = 'm.room.member'
                    ) as out
                """
            else:
                query = """
                    SELECT COUNT(DISTINCT split_part(state_key, ':', 2))
                    FROM current_state_events
                    WHERE type = 'm.room.member' AND membership = 'join';
                """
            txn.execute(query)
            return list(txn)[0][0]

        count = yield self.db.runInteraction("get_known_servers", _transact)

        # We always know about ourselves, even if we have nothing in
        # room_memberships (for example, the server is new).
        self._known_servers_count = max([count, 1])
        return self._known_servers_count

    def _check_safe_current_state_events_membership_updated_txn(self, txn):
        """Checks if it is safe to assume the new current_state_events
        membership column is up to date
        """

        pending_update = self.db.simple_select_one_txn(
            txn,
            table="background_updates",
            keyvalues={"update_name": _CURRENT_STATE_MEMBERSHIP_UPDATE_NAME},
            retcols=["update_name"],
            allow_none=True,
        )

        self._current_state_events_membership_up_to_date = not pending_update

        # If the update is still running, reschedule to run.
        if pending_update:
            self._clock.call_later(
                15.0,
                run_as_background_process,
                "_check_safe_current_state_events_membership_updated",
                self.db.runInteraction,
                "_check_safe_current_state_events_membership_updated",
                self._check_safe_current_state_events_membership_updated_txn,
            )

<<<<<<< HEAD
    @cachedInlineCallbacks(max_entries=100000, iterable=True, cache_context=True)
    def get_hosts_in_room(self, room_id, cache_context):
        """Returns the set of all hosts currently in the room
        """
        user_ids = yield self.get_users_in_room(
            room_id, on_invalidate=cache_context.invalidate
        )
        hosts = frozenset(get_domain_from_id(user_id) for user_id in user_ids)
        return hosts

    @cached(max_entries=250000, iterable=True)
=======
    @cached(max_entries=100000, iterable=True)
>>>>>>> 76261fc5
    def get_users_in_room(self, room_id):
        return self.db.runInteraction(
            "get_users_in_room", self.get_users_in_room_txn, room_id
        )

    def get_users_in_room_txn(self, txn, room_id):
        # If we can assume current_state_events.membership is up to date
        # then we can avoid a join, which is a Very Good Thing given how
        # frequently this function gets called.
        if self._current_state_events_membership_up_to_date:
            sql = """
                SELECT state_key FROM current_state_events
                WHERE type = 'm.room.member' AND room_id = ? AND membership = ?
            """
        else:
            sql = """
                SELECT state_key FROM room_memberships as m
                INNER JOIN current_state_events as c
                ON m.event_id = c.event_id
                AND m.room_id = c.room_id
                AND m.user_id = c.state_key
                WHERE c.type = 'm.room.member' AND c.room_id = ? AND m.membership = ?
            """

        txn.execute(sql, (room_id, Membership.JOIN))
        return [r[0] for r in txn]

    @cached(max_entries=100000)
    def get_room_summary(self, room_id):
        """ Get the details of a room roughly suitable for use by the room
        summary extension to /sync. Useful when lazy loading room members.
        Args:
            room_id (str): The room ID to query
        Returns:
            Deferred[dict[str, MemberSummary]:
                dict of membership states, pointing to a MemberSummary named tuple.
        """

        def _get_room_summary_txn(txn):
            # first get counts.
            # We do this all in one transaction to keep the cache small.
            # FIXME: get rid of this when we have room_stats

            # If we can assume current_state_events.membership is up to date
            # then we can avoid a join, which is a Very Good Thing given how
            # frequently this function gets called.
            if self._current_state_events_membership_up_to_date:
                # Note, rejected events will have a null membership field, so
                # we we manually filter them out.
                sql = """
                    SELECT count(*), membership FROM current_state_events
                    WHERE type = 'm.room.member' AND room_id = ?
                        AND membership IS NOT NULL
                    GROUP BY membership
                """
            else:
                sql = """
                    SELECT count(*), m.membership FROM room_memberships as m
                    INNER JOIN current_state_events as c
                    ON m.event_id = c.event_id
                    AND m.room_id = c.room_id
                    AND m.user_id = c.state_key
                    WHERE c.type = 'm.room.member' AND c.room_id = ?
                    GROUP BY m.membership
                """

            txn.execute(sql, (room_id,))
            res = {}
            for count, membership in txn:
                summary = res.setdefault(membership, MemberSummary([], count))

            # we order by membership and then fairly arbitrarily by event_id so
            # heroes are consistent
            if self._current_state_events_membership_up_to_date:
                # Note, rejected events will have a null membership field, so
                # we we manually filter them out.
                sql = """
                    SELECT state_key, membership, event_id
                    FROM current_state_events
                    WHERE type = 'm.room.member' AND room_id = ?
                        AND membership IS NOT NULL
                    ORDER BY
                        CASE membership WHEN ? THEN 1 WHEN ? THEN 2 ELSE 3 END ASC,
                        event_id ASC
                    LIMIT ?
                """
            else:
                sql = """
                    SELECT c.state_key, m.membership, c.event_id
                    FROM room_memberships as m
                    INNER JOIN current_state_events as c USING (room_id, event_id)
                    WHERE c.type = 'm.room.member' AND c.room_id = ?
                    ORDER BY
                        CASE m.membership WHEN ? THEN 1 WHEN ? THEN 2 ELSE 3 END ASC,
                        c.event_id ASC
                    LIMIT ?
                """

            # 6 is 5 (number of heroes) plus 1, in case one of them is the calling user.
            txn.execute(sql, (room_id, Membership.JOIN, Membership.INVITE, 6))
            for user_id, membership, event_id in txn:
                summary = res[membership]
                # we will always have a summary for this membership type at this
                # point given the summary currently contains the counts.
                members = summary.members
                members.append((user_id, event_id))

            return res

        return self.db.runInteraction("get_room_summary", _get_room_summary_txn)

    def _get_user_counts_in_room_txn(self, txn, room_id):
        """
        Get the user count in a room by membership.

        Args:
            room_id (str)
            membership (Membership)

        Returns:
            Deferred[int]
        """
        sql = """
        SELECT m.membership, count(*) FROM room_memberships as m
            INNER JOIN current_state_events as c USING(event_id)
            WHERE c.type = 'm.room.member' AND c.room_id = ?
            GROUP BY m.membership
        """

        txn.execute(sql, (room_id,))
        return {row[0]: row[1] for row in txn}

    @cached()
    def get_invited_rooms_for_local_user(self, user_id):
        """ Get all the rooms the *local* user is invited to

        Args:
            user_id (str): The user ID.
        Returns:
            A deferred list of RoomsForUser.
        """

        return self.get_rooms_for_local_user_where_membership_is(
            user_id, [Membership.INVITE]
        )

    @defer.inlineCallbacks
    def get_invite_for_local_user_in_room(self, user_id, room_id):
        """Gets the invite for the given *local* user and room

        Args:
            user_id (str)
            room_id (str)

        Returns:
            Deferred: Resolves to either a RoomsForUser or None if no invite was
                found.
        """
        invites = yield self.get_invited_rooms_for_local_user(user_id)
        for invite in invites:
            if invite.room_id == room_id:
                return invite
        return None

    @defer.inlineCallbacks
    def get_rooms_for_local_user_where_membership_is(self, user_id, membership_list):
        """ Get all the rooms for this *local* user where the membership for this user
        matches one in the membership list.

        Filters out forgotten rooms.

        Args:
            user_id (str): The user ID.
            membership_list (list): A list of synapse.api.constants.Membership
            values which the user must be in.

        Returns:
            Deferred[list[RoomsForUser]]
        """
        if not membership_list:
            return defer.succeed(None)

        rooms = yield self.db.runInteraction(
            "get_rooms_for_local_user_where_membership_is",
            self._get_rooms_for_local_user_where_membership_is_txn,
            user_id,
            membership_list,
        )

        # Now we filter out forgotten rooms
        forgotten_rooms = yield self.get_forgotten_rooms_for_user(user_id)
        return [room for room in rooms if room.room_id not in forgotten_rooms]

    def _get_rooms_for_local_user_where_membership_is_txn(
        self, txn, user_id, membership_list
    ):
        # Paranoia check.
        if not self.hs.is_mine_id(user_id):
            raise Exception(
                "Cannot call 'get_rooms_for_local_user_where_membership_is' on non-local user %r"
                % (user_id,),
            )

        clause, args = make_in_list_sql_clause(
            self.database_engine, "c.membership", membership_list
        )

        sql = """
            SELECT room_id, e.sender, c.membership, event_id, e.stream_ordering
            FROM local_current_membership AS c
            INNER JOIN events AS e USING (room_id, event_id)
            WHERE
                user_id = ?
                AND %s
        """ % (
            clause,
        )

        txn.execute(sql, (user_id, *args))
        results = [RoomsForUser(**r) for r in self.db.cursor_to_dict(txn)]

        return results

    @cached(max_entries=500000, iterable=True)
    def get_rooms_for_user_with_stream_ordering(self, user_id):
        """Returns a set of room_ids the user is currently joined to.

        If a remote user only returns rooms this server is currently
        participating in.

        Args:
            user_id (str)

        Returns:
            Deferred[frozenset[GetRoomsForUserWithStreamOrdering]]: Returns
            the rooms the user is in currently, along with the stream ordering
            of the most recent join for that user and room.
        """
        return self.db.runInteraction(
            "get_rooms_for_user_with_stream_ordering",
            self._get_rooms_for_user_with_stream_ordering_txn,
            user_id,
        )

    def _get_rooms_for_user_with_stream_ordering_txn(self, txn, user_id):
        # We use `current_state_events` here and not `local_current_membership`
        # as a) this gets called with remote users and b) this only gets called
        # for rooms the server is participating in.
        if self._current_state_events_membership_up_to_date:
            sql = """
                SELECT room_id, e.stream_ordering
                FROM current_state_events AS c
                INNER JOIN events AS e USING (room_id, event_id)
                WHERE
                    c.type = 'm.room.member'
                    AND state_key = ?
                    AND c.membership = ?
            """
        else:
            sql = """
                SELECT room_id, e.stream_ordering
                FROM current_state_events AS c
                INNER JOIN room_memberships AS m USING (room_id, event_id)
                INNER JOIN events AS e USING (room_id, event_id)
                WHERE
                    c.type = 'm.room.member'
                    AND state_key = ?
                    AND m.membership = ?
            """

        txn.execute(sql, (user_id, Membership.JOIN))
        results = frozenset(GetRoomsForUserWithStreamOrdering(*row) for row in txn)

        return results

    async def get_users_server_still_shares_room_with(
        self, user_ids: Collection[str]
    ) -> Set[str]:
        """Given a list of users return the set that the server still share a
        room with.
        """

        if not user_ids:
            return set()

        def _get_users_server_still_shares_room_with_txn(txn):
            sql = """
                SELECT state_key FROM current_state_events
                WHERE
                    type = 'm.room.member'
                    AND membership = 'join'
                    AND %s
                GROUP BY state_key
            """

            clause, args = make_in_list_sql_clause(
                self.database_engine, "state_key", user_ids
            )

            txn.execute(sql % (clause,), args)

            return {row[0] for row in txn}

        return await self.db.runInteraction(
            "get_users_server_still_shares_room_with",
            _get_users_server_still_shares_room_with_txn,
        )

    @defer.inlineCallbacks
    def get_rooms_for_user(self, user_id, on_invalidate=None):
        """Returns a set of room_ids the user is currently joined to.

        If a remote user only returns rooms this server is currently
        participating in.
        """
        rooms = yield self.get_rooms_for_user_with_stream_ordering(
            user_id, on_invalidate=on_invalidate
        )
        return frozenset(r.room_id for r in rooms)

    @cachedInlineCallbacks(max_entries=500000, cache_context=True, iterable=True)
    def get_users_who_share_room_with_user(self, user_id, cache_context):
        """Returns the set of users who share a room with `user_id`
        """
        room_ids = yield self.get_rooms_for_user(
            user_id, on_invalidate=cache_context.invalidate
        )

        user_who_share_room = set()
        for room_id in room_ids:
            user_ids = yield self.get_users_in_room(
                room_id, on_invalidate=cache_context.invalidate
            )
            user_who_share_room.update(user_ids)

        return user_who_share_room

    @defer.inlineCallbacks
    def get_joined_users_from_context(self, event, context):
        state_group = context.state_group
        if not state_group:
            # If state_group is None it means it has yet to be assigned a
            # state group, i.e. we need to make sure that calls with a state_group
            # of None don't hit previous cached calls with a None state_group.
            # To do this we set the state_group to a new object as object() != object()
            state_group = object()

        current_state_ids = yield context.get_current_state_ids()
        result = yield self._get_joined_users_from_context(
            event.room_id, state_group, current_state_ids, event=event, context=context
        )
        return result

    @defer.inlineCallbacks
    def get_joined_users_from_state(self, room_id, state_entry):
        state_group = state_entry.state_group
        if not state_group:
            # If state_group is None it means it has yet to be assigned a
            # state group, i.e. we need to make sure that calls with a state_group
            # of None don't hit previous cached calls with a None state_group.
            # To do this we set the state_group to a new object as object() != object()
            state_group = object()

        with Measure(self._clock, "get_joined_users_from_state"):
            return (
                yield self._get_joined_users_from_context(
                    room_id, state_group, state_entry.state, context=state_entry
                )
            )

    @cachedInlineCallbacks(
        num_args=2, cache_context=True, iterable=True, max_entries=100000
    )
    def _get_joined_users_from_context(
        self,
        room_id,
        state_group,
        current_state_ids,
        cache_context,
        event=None,
        context=None,
    ):
        # We don't use `state_group`, it's there so that we can cache based
        # on it. However, it's important that it's never None, since two current_states
        # with a state_group of None are likely to be different.
        # See bulk_get_push_rules_for_room for how we work around this.
        assert state_group is not None

        users_in_room = {}
        member_event_ids = [
            e_id
            for key, e_id in iteritems(current_state_ids)
            if key[0] == EventTypes.Member
        ]

        if context is not None:
            # If we have a context with a delta from a previous state group,
            # check if we also have the result from the previous group in cache.
            # If we do then we can reuse that result and simply update it with
            # any membership changes in `delta_ids`
            if context.prev_group and context.delta_ids:
                prev_res = self._get_joined_users_from_context.cache.get(
                    (room_id, context.prev_group), None
                )
                if prev_res and isinstance(prev_res, dict):
                    users_in_room = dict(prev_res)
                    member_event_ids = [
                        e_id
                        for key, e_id in iteritems(context.delta_ids)
                        if key[0] == EventTypes.Member
                    ]
                    for etype, state_key in context.delta_ids:
                        if etype == EventTypes.Member:
                            users_in_room.pop(state_key, None)

        # We check if we have any of the member event ids in the event cache
        # before we ask the DB

        # We don't update the event cache hit ratio as it completely throws off
        # the hit ratio counts. After all, we don't populate the cache if we
        # miss it here
        event_map = self._get_events_from_cache(
            member_event_ids, allow_rejected=False, update_metrics=False
        )

        missing_member_event_ids = []
        for event_id in member_event_ids:
            ev_entry = event_map.get(event_id)
            if ev_entry:
                if ev_entry.event.membership == Membership.JOIN:
                    users_in_room[ev_entry.event.state_key] = ProfileInfo(
                        display_name=ev_entry.event.content.get("displayname", None),
                        avatar_url=ev_entry.event.content.get("avatar_url", None),
                    )
            else:
                missing_member_event_ids.append(event_id)

        if missing_member_event_ids:
            event_to_memberships = yield self._get_joined_profiles_from_event_ids(
                missing_member_event_ids
            )
            users_in_room.update((row for row in event_to_memberships.values() if row))

        if event is not None and event.type == EventTypes.Member:
            if event.membership == Membership.JOIN:
                if event.event_id in member_event_ids:
                    users_in_room[event.state_key] = ProfileInfo(
                        display_name=event.content.get("displayname", None),
                        avatar_url=event.content.get("avatar_url", None),
                    )

        return users_in_room

    @cached(max_entries=10000)
    def _get_joined_profile_from_event_id(self, event_id):
        raise NotImplementedError()

    @cachedList(
        cached_method_name="_get_joined_profile_from_event_id",
        list_name="event_ids",
        inlineCallbacks=True,
    )
    def _get_joined_profiles_from_event_ids(self, event_ids):
        """For given set of member event_ids check if they point to a join
        event and if so return the associated user and profile info.

        Args:
            event_ids (Iterable[str]): The member event IDs to lookup

        Returns:
            Deferred[dict[str, Tuple[str, ProfileInfo]|None]]: Map from event ID
            to `user_id` and ProfileInfo (or None if not join event).
        """

        rows = yield self.db.simple_select_many_batch(
            table="room_memberships",
            column="event_id",
            iterable=event_ids,
            retcols=("user_id", "display_name", "avatar_url", "event_id"),
            keyvalues={"membership": Membership.JOIN},
            batch_size=500,
            desc="_get_membership_from_event_ids",
        )

        return {
            row["event_id"]: (
                row["user_id"],
                ProfileInfo(
                    avatar_url=row["avatar_url"], display_name=row["display_name"]
                ),
            )
            for row in rows
        }

    @cachedInlineCallbacks(max_entries=10000)
    def is_host_joined(self, room_id, host):
        if "%" in host or "_" in host:
            raise Exception("Invalid host name")

        sql = """
            SELECT state_key FROM current_state_events AS c
            INNER JOIN room_memberships AS m USING (event_id)
            WHERE m.membership = 'join'
                AND type = 'm.room.member'
                AND c.room_id = ?
                AND state_key LIKE ?
            LIMIT 1
        """

        # We do need to be careful to ensure that host doesn't have any wild cards
        # in it, but we checked above for known ones and we'll check below that
        # the returned user actually has the correct domain.
        like_clause = "%:" + host

        rows = yield self.db.execute("is_host_joined", None, sql, room_id, like_clause)

        if not rows:
            return False

        user_id = rows[0][0]
        if get_domain_from_id(user_id) != host:
            # This can only happen if the host name has something funky in it
            raise Exception("Invalid host name")

        return True

    @cachedInlineCallbacks()
    def was_host_joined(self, room_id, host):
        """Check whether the server is or ever was in the room.

        Args:
            room_id (str)
            host (str)

        Returns:
            Deferred: Resolves to True if the host is/was in the room, otherwise
            False.
        """
        if "%" in host or "_" in host:
            raise Exception("Invalid host name")

        sql = """
            SELECT user_id FROM room_memberships
            WHERE room_id = ?
                AND user_id LIKE ?
                AND membership = 'join'
            LIMIT 1
        """

        # We do need to be careful to ensure that host doesn't have any wild cards
        # in it, but we checked above for known ones and we'll check below that
        # the returned user actually has the correct domain.
        like_clause = "%:" + host

        rows = yield self.db.execute("was_host_joined", None, sql, room_id, like_clause)

        if not rows:
            return False

        user_id = rows[0][0]
        if get_domain_from_id(user_id) != host:
            # This can only happen if the host name has something funky in it
            raise Exception("Invalid host name")

        return True

    @defer.inlineCallbacks
    def get_joined_hosts(self, room_id, state_entry):
        state_group = state_entry.state_group
        if not state_group:
            # If state_group is None it means it has yet to be assigned a
            # state group, i.e. we need to make sure that calls with a state_group
            # of None don't hit previous cached calls with a None state_group.
            # To do this we set the state_group to a new object as object() != object()
            state_group = object()

        with Measure(self._clock, "get_joined_hosts"):
            return (
                yield self._get_joined_hosts(
                    room_id, state_group, state_entry.state, state_entry=state_entry
                )
            )

    @cachedInlineCallbacks(num_args=2, max_entries=10000, iterable=True)
    # @defer.inlineCallbacks
    def _get_joined_hosts(self, room_id, state_group, current_state_ids, state_entry):
        # We don't use `state_group`, its there so that we can cache based
        # on it. However, its important that its never None, since two current_state's
        # with a state_group of None are likely to be different.
        # See bulk_get_push_rules_for_room for how we work around this.
        assert state_group is not None

        cache = yield self._get_joined_hosts_cache(room_id)
        joined_hosts = yield cache.get_destinations(state_entry)

        return joined_hosts

    @cached(max_entries=10000)
    def _get_joined_hosts_cache(self, room_id):
        return _JoinedHostsCache(self, room_id)

    @cachedInlineCallbacks(num_args=2)
    def did_forget(self, user_id, room_id):
        """Returns whether user_id has elected to discard history for room_id.

        Returns False if they have since re-joined."""

        def f(txn):
            sql = (
                "SELECT"
                "  COUNT(*)"
                " FROM"
                "  room_memberships"
                " WHERE"
                "  user_id = ?"
                " AND"
                "  room_id = ?"
                " AND"
                "  forgotten = 0"
            )
            txn.execute(sql, (user_id, room_id))
            rows = txn.fetchall()
            return rows[0][0]

        count = yield self.db.runInteraction("did_forget_membership", f)
        return count == 0

    @cached()
    def get_forgotten_rooms_for_user(self, user_id):
        """Gets all rooms the user has forgotten.

        Args:
            user_id (str)

        Returns:
            Deferred[set[str]]
        """

        def _get_forgotten_rooms_for_user_txn(txn):
            # This is a slightly convoluted query that first looks up all rooms
            # that the user has forgotten in the past, then rechecks that list
            # to see if any have subsequently been updated. This is done so that
            # we can use a partial index on `forgotten = 1` on the assumption
            # that few users will actually forget many rooms.
            #
            # Note that a room is considered "forgotten" if *all* membership
            # events for that user and room have the forgotten field set (as
            # when a user forgets a room we update all rows for that user and
            # room, not just the current one).
            sql = """
                SELECT room_id, (
                    SELECT count(*) FROM room_memberships
                    WHERE room_id = m.room_id AND user_id = m.user_id AND forgotten = 0
                ) AS count
                FROM room_memberships AS m
                WHERE user_id = ? AND forgotten = 1
                GROUP BY room_id, user_id;
            """
            txn.execute(sql, (user_id,))
            return {row[0] for row in txn if row[1] == 0}

        return self.db.runInteraction(
            "get_forgotten_rooms_for_user", _get_forgotten_rooms_for_user_txn
        )

    @defer.inlineCallbacks
    def get_rooms_user_has_been_in(self, user_id):
        """Get all rooms that the user has ever been in.

        Args:
            user_id (str)

        Returns:
            Deferred[set[str]]: Set of room IDs.
        """

        room_ids = yield self.db.simple_select_onecol(
            table="room_memberships",
            keyvalues={"membership": Membership.JOIN, "user_id": user_id},
            retcol="room_id",
            desc="get_rooms_user_has_been_in",
        )

        return set(room_ids)

    def get_membership_from_event_ids(
        self, member_event_ids: Iterable[str]
    ) -> List[dict]:
        """Get user_id and membership of a set of event IDs.
        """

        return self.db.simple_select_many_batch(
            table="room_memberships",
            column="event_id",
            iterable=member_event_ids,
            retcols=("user_id", "membership", "event_id"),
            keyvalues={},
            batch_size=500,
            desc="get_membership_from_event_ids",
        )

    async def is_local_host_in_room_ignoring_users(
        self, room_id: str, ignore_users: Collection[str]
    ) -> bool:
        """Check if there are any local users, excluding those in the given
        list, in the room.
        """

        clause, args = make_in_list_sql_clause(
            self.database_engine, "user_id", ignore_users
        )

        sql = """
            SELECT 1 FROM local_current_membership
            WHERE
                room_id = ? AND membership = ?
                AND NOT (%s)
                LIMIT 1
        """ % (
            clause,
        )

        def _is_local_host_in_room_ignoring_users_txn(txn):
            txn.execute(sql, (room_id, Membership.JOIN, *args))

            return bool(txn.fetchone())

        return await self.db.runInteraction(
            "is_local_host_in_room_ignoring_users",
            _is_local_host_in_room_ignoring_users_txn,
        )


class RoomMemberBackgroundUpdateStore(SQLBaseStore):
    def __init__(self, database: Database, db_conn, hs):
        super(RoomMemberBackgroundUpdateStore, self).__init__(database, db_conn, hs)
        self.db.updates.register_background_update_handler(
            _MEMBERSHIP_PROFILE_UPDATE_NAME, self._background_add_membership_profile
        )
        self.db.updates.register_background_update_handler(
            _CURRENT_STATE_MEMBERSHIP_UPDATE_NAME,
            self._background_current_state_membership,
        )
        self.db.updates.register_background_index_update(
            "room_membership_forgotten_idx",
            index_name="room_memberships_user_room_forgotten",
            table="room_memberships",
            columns=["user_id", "room_id"],
            where_clause="forgotten = 1",
        )

    @defer.inlineCallbacks
    def _background_add_membership_profile(self, progress, batch_size):
        target_min_stream_id = progress.get(
            "target_min_stream_id_inclusive", self._min_stream_order_on_start
        )
        max_stream_id = progress.get(
            "max_stream_id_exclusive", self._stream_order_on_start + 1
        )

        INSERT_CLUMP_SIZE = 1000

        def add_membership_profile_txn(txn):
            sql = """
                SELECT stream_ordering, event_id, events.room_id, event_json.json
                FROM events
                INNER JOIN event_json USING (event_id)
                INNER JOIN room_memberships USING (event_id)
                WHERE ? <= stream_ordering AND stream_ordering < ?
                AND type = 'm.room.member'
                ORDER BY stream_ordering DESC
                LIMIT ?
            """

            txn.execute(sql, (target_min_stream_id, max_stream_id, batch_size))

            rows = self.db.cursor_to_dict(txn)
            if not rows:
                return 0

            min_stream_id = rows[-1]["stream_ordering"]

            to_update = []
            for row in rows:
                event_id = row["event_id"]
                room_id = row["room_id"]
                try:
                    event_json = json.loads(row["json"])
                    content = event_json["content"]
                except Exception:
                    continue

                display_name = content.get("displayname", None)
                avatar_url = content.get("avatar_url", None)

                if display_name or avatar_url:
                    to_update.append((display_name, avatar_url, event_id, room_id))

            to_update_sql = """
                UPDATE room_memberships SET display_name = ?, avatar_url = ?
                WHERE event_id = ? AND room_id = ?
            """
            for index in range(0, len(to_update), INSERT_CLUMP_SIZE):
                clump = to_update[index : index + INSERT_CLUMP_SIZE]
                txn.executemany(to_update_sql, clump)

            progress = {
                "target_min_stream_id_inclusive": target_min_stream_id,
                "max_stream_id_exclusive": min_stream_id,
            }

            self.db.updates._background_update_progress_txn(
                txn, _MEMBERSHIP_PROFILE_UPDATE_NAME, progress
            )

            return len(rows)

        result = yield self.db.runInteraction(
            _MEMBERSHIP_PROFILE_UPDATE_NAME, add_membership_profile_txn
        )

        if not result:
            yield self.db.updates._end_background_update(
                _MEMBERSHIP_PROFILE_UPDATE_NAME
            )

        return result

    @defer.inlineCallbacks
    def _background_current_state_membership(self, progress, batch_size):
        """Update the new membership column on current_state_events.

        This works by iterating over all rooms in alphebetical order.
        """

        def _background_current_state_membership_txn(txn, last_processed_room):
            processed = 0
            while processed < batch_size:
                txn.execute(
                    """
                        SELECT MIN(room_id) FROM current_state_events WHERE room_id > ?
                    """,
                    (last_processed_room,),
                )
                row = txn.fetchone()
                if not row or not row[0]:
                    return processed, True

                (next_room,) = row

                sql = """
                    UPDATE current_state_events
                    SET membership = (
                        SELECT membership FROM room_memberships
                        WHERE event_id = current_state_events.event_id
                    )
                    WHERE room_id = ?
                """
                txn.execute(sql, (next_room,))
                processed += txn.rowcount

                last_processed_room = next_room

            self.db.updates._background_update_progress_txn(
                txn,
                _CURRENT_STATE_MEMBERSHIP_UPDATE_NAME,
                {"last_processed_room": last_processed_room},
            )

            return processed, False

        # If we haven't got a last processed room then just use the empty
        # string, which will compare before all room IDs correctly.
        last_processed_room = progress.get("last_processed_room", "")

        row_count, finished = yield self.db.runInteraction(
            "_background_current_state_membership_update",
            _background_current_state_membership_txn,
            last_processed_room,
        )

        if finished:
            yield self.db.updates._end_background_update(
                _CURRENT_STATE_MEMBERSHIP_UPDATE_NAME
            )

        return row_count


class RoomMemberStore(RoomMemberWorkerStore, RoomMemberBackgroundUpdateStore):
    def __init__(self, database: Database, db_conn, hs):
        super(RoomMemberStore, self).__init__(database, db_conn, hs)

    def forget(self, user_id, room_id):
        """Indicate that user_id wishes to discard history for room_id."""

        def f(txn):
            sql = (
                "UPDATE"
                "  room_memberships"
                " SET"
                "  forgotten = 1"
                " WHERE"
                "  user_id = ?"
                " AND"
                "  room_id = ?"
            )
            txn.execute(sql, (user_id, room_id))

            self._invalidate_cache_and_stream(txn, self.did_forget, (user_id, room_id))
            self._invalidate_cache_and_stream(
                txn, self.get_forgotten_rooms_for_user, (user_id,)
            )

        return self.db.runInteraction("forget_membership", f)


class _JoinedHostsCache(object):
    """Cache for joined hosts in a room that is optimised to handle updates
    via state deltas.
    """

    def __init__(self, store, room_id):
        self.store = store
        self.room_id = room_id

        self.hosts_to_joined_users = {}

        self.state_group = object()

        self.linearizer = Linearizer("_JoinedHostsCache")

        self._len = 0

    @defer.inlineCallbacks
    def get_destinations(self, state_entry):
        """Get set of destinations for a state entry

        Args:
            state_entry(synapse.state._StateCacheEntry)
        """
        if state_entry.state_group == self.state_group:
            return frozenset(self.hosts_to_joined_users)

        with (yield self.linearizer.queue(())):
            if state_entry.state_group == self.state_group:
                pass
            elif state_entry.prev_group == self.state_group:
                for (typ, state_key), event_id in iteritems(state_entry.delta_ids):
                    if typ != EventTypes.Member:
                        continue

                    host = intern_string(get_domain_from_id(state_key))
                    user_id = state_key
                    known_joins = self.hosts_to_joined_users.setdefault(host, set())

                    event = yield self.store.get_event(event_id)
                    if event.membership == Membership.JOIN:
                        known_joins.add(user_id)
                    else:
                        known_joins.discard(user_id)

                        if not known_joins:
                            self.hosts_to_joined_users.pop(host, None)
            else:
                joined_users = yield self.store.get_joined_users_from_state(
                    self.room_id, state_entry
                )

                self.hosts_to_joined_users = {}
                for user_id in joined_users:
                    host = intern_string(get_domain_from_id(user_id))
                    self.hosts_to_joined_users.setdefault(host, set()).add(user_id)

            if state_entry.state_group:
                self.state_group = state_entry.state_group
            else:
                self.state_group = object()
            self._len = sum(len(v) for v in itervalues(self.hosts_to_joined_users))
        return frozenset(self.hosts_to_joined_users)

    def __len__(self):
        return self._len<|MERGE_RESOLUTION|>--- conflicted
+++ resolved
@@ -152,21 +152,7 @@
                 self._check_safe_current_state_events_membership_updated_txn,
             )
 
-<<<<<<< HEAD
-    @cachedInlineCallbacks(max_entries=100000, iterable=True, cache_context=True)
-    def get_hosts_in_room(self, room_id, cache_context):
-        """Returns the set of all hosts currently in the room
-        """
-        user_ids = yield self.get_users_in_room(
-            room_id, on_invalidate=cache_context.invalidate
-        )
-        hosts = frozenset(get_domain_from_id(user_id) for user_id in user_ids)
-        return hosts
-
-    @cached(max_entries=250000, iterable=True)
-=======
     @cached(max_entries=100000, iterable=True)
->>>>>>> 76261fc5
     def get_users_in_room(self, room_id):
         return self.db.runInteraction(
             "get_users_in_room", self.get_users_in_room_txn, room_id

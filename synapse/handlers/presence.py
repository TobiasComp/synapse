# -*- coding: utf-8 -*-
# Copyright 2014-2016 OpenMarket Ltd
# Copyright 2020 The Matrix.org Foundation C.I.C.
#
# Licensed under the Apache License, Version 2.0 (the "License");
# you may not use this file except in compliance with the License.
# You may obtain a copy of the License at
#
#     http://www.apache.org/licenses/LICENSE-2.0
#
# Unless required by applicable law or agreed to in writing, software
# distributed under the License is distributed on an "AS IS" BASIS,
# WITHOUT WARRANTIES OR CONDITIONS OF ANY KIND, either express or implied.
# See the License for the specific language governing permissions and
# limitations under the License.

"""This module is responsible for keeping track of presence status of local
and remote users.

The methods that define policy are:
    - PresenceHandler._update_states
    - PresenceHandler._handle_timeouts
    - should_notify
"""
import abc
import logging
from contextlib import contextmanager
from typing import Dict, Iterable, List, Set

from six import iteritems, itervalues

from prometheus_client import Counter
from typing_extensions import ContextManager

from twisted.internet import defer

import synapse.metrics
from synapse.api.constants import EventTypes, Membership, PresenceState
from synapse.api.errors import SynapseError
from synapse.logging.context import run_in_background
from synapse.logging.utils import log_function
from synapse.metrics import LaterGauge
from synapse.metrics.background_process_metrics import run_as_background_process
from synapse.storage.presence import UserPresenceState
from synapse.types import JsonDict, UserID, get_domain_from_id
from synapse.util.async_helpers import Linearizer
from synapse.util.caches.descriptors import cached
from synapse.util.metrics import Measure
from synapse.util.wheel_timer import WheelTimer

MYPY = False
if MYPY:
    import synapse.server

logger = logging.getLogger(__name__)


notified_presence_counter = Counter("synapse_handler_presence_notified_presence", "")
federation_presence_out_counter = Counter(
    "synapse_handler_presence_federation_presence_out", ""
)
presence_updates_counter = Counter("synapse_handler_presence_presence_updates", "")
timers_fired_counter = Counter("synapse_handler_presence_timers_fired", "")
federation_presence_counter = Counter(
    "synapse_handler_presence_federation_presence", ""
)
bump_active_time_counter = Counter("synapse_handler_presence_bump_active_time", "")

get_updates_counter = Counter("synapse_handler_presence_get_updates", "", ["type"])

notify_reason_counter = Counter(
    "synapse_handler_presence_notify_reason", "", ["reason"]
)
state_transition_counter = Counter(
    "synapse_handler_presence_state_transition", "", ["from", "to"]
)


# If a user was last active in the last LAST_ACTIVE_GRANULARITY, consider them
# "currently_active"
LAST_ACTIVE_GRANULARITY = 60 * 1000

# How long to wait until a new /events or /sync request before assuming
# the client has gone.
SYNC_ONLINE_TIMEOUT = 30 * 1000

# How long to wait before marking the user as idle. Compared against last active
IDLE_TIMER = 5 * 60 * 1000

# How often we expect remote servers to resend us presence.
FEDERATION_TIMEOUT = 30 * 60 * 1000

# How often to resend presence to remote servers
FEDERATION_PING_INTERVAL = 25 * 60 * 1000

# How long we will wait before assuming that the syncs from an external process
# are dead.
EXTERNAL_PROCESS_EXPIRY = 5 * 60 * 1000

assert LAST_ACTIVE_GRANULARITY < IDLE_TIMER


class BasePresenceHandler(abc.ABC):
    """Parts of the PresenceHandler that are shared between workers and master"""

    def __init__(self, hs: "synapse.server.HomeServer"):
        self.clock = hs.get_clock()
        self.store = hs.get_datastore()

        active_presence = self.store.take_presence_startup_info()
        self.user_to_current_state = {state.user_id: state for state in active_presence}

    @abc.abstractmethod
    async def user_syncing(
        self, user_id: str, affect_presence: bool
    ) -> ContextManager[None]:
        """Returns a context manager that should surround any stream requests
        from the user.

        This allows us to keep track of who is currently streaming and who isn't
        without having to have timers outside of this module to avoid flickering
        when users disconnect/reconnect.

        Args:
            user_id: the user that is starting a sync
            affect_presence: If false this function will be a no-op.
                Useful for streams that are not associated with an actual
                client that is being used by a user.
        """

    @abc.abstractmethod
    def get_currently_syncing_users_for_replication(self) -> Iterable[str]:
        """Get an iterable of syncing users on this worker, to send to the presence handler

        This is called when a replication connection is established. It should return
        a list of user ids, which are then sent as USER_SYNC commands to inform the
        process handling presence about those users.

        Returns:
            An iterable of user_id strings.
        """

    async def get_state(self, target_user: UserID) -> UserPresenceState:
        results = await self.get_states([target_user.to_string()])
        return results[0]

    async def get_states(
        self, target_user_ids: Iterable[str]
    ) -> List[UserPresenceState]:
        """Get the presence state for users."""

        updates_d = await self.current_state_for_users(target_user_ids)
        updates = list(updates_d.values())

        for user_id in set(target_user_ids) - {u.user_id for u in updates}:
            updates.append(UserPresenceState.default(user_id))

        return updates

    async def current_state_for_users(
        self, user_ids: Iterable[str]
    ) -> Dict[str, UserPresenceState]:
        """Get the current presence state for multiple users.

        Returns:
            dict: `user_id` -> `UserPresenceState`
        """
        states = {
            user_id: self.user_to_current_state.get(user_id, None)
            for user_id in user_ids
        }

        missing = [user_id for user_id, state in iteritems(states) if not state]
        if missing:
            # There are things not in our in memory cache. Lets pull them out of
            # the database.
            res = await self.store.get_presence_for_users(missing)
            states.update(res)

            missing = [user_id for user_id, state in iteritems(states) if not state]
            if missing:
                new = {
                    user_id: UserPresenceState.default(user_id) for user_id in missing
                }
                states.update(new)
                self.user_to_current_state.update(new)

        return states

    @abc.abstractmethod
    async def set_state(
        self, target_user: UserID, state: JsonDict, ignore_status_msg: bool = False
    ) -> None:
        """Set the presence state of the user. """

    @abc.abstractmethod
    async def bump_presence_active_time(self, user: UserID):
        """We've seen the user do something that indicates they're interacting
        with the app.
        """


class PresenceHandler(BasePresenceHandler):
    def __init__(self, hs: "synapse.server.HomeServer"):
        super().__init__(hs)
        self.hs = hs
        self.is_mine_id = hs.is_mine_id
        self.server_name = hs.hostname
        self.wheel_timer = WheelTimer()
        self.notifier = hs.get_notifier()
        self.federation = hs.get_federation_sender()
        self.state = hs.get_state_handler()
        self._presence_enabled = hs.config.use_presence

        federation_registry = hs.get_federation_registry()

        federation_registry.register_edu_handler("m.presence", self.incoming_presence)

        LaterGauge(
            "synapse_handlers_presence_user_to_current_state_size",
            "",
            [],
            lambda: len(self.user_to_current_state),
        )

        now = self.clock.time_msec()
        for state in self.user_to_current_state.values():
            self.wheel_timer.insert(
                now=now, obj=state.user_id, then=state.last_active_ts + IDLE_TIMER
            )
            self.wheel_timer.insert(
                now=now,
                obj=state.user_id,
                then=state.last_user_sync_ts + SYNC_ONLINE_TIMEOUT,
            )
            if self.is_mine_id(state.user_id):
                self.wheel_timer.insert(
                    now=now,
                    obj=state.user_id,
                    then=state.last_federation_update_ts + FEDERATION_PING_INTERVAL,
                )
            else:
                self.wheel_timer.insert(
                    now=now,
                    obj=state.user_id,
                    then=state.last_federation_update_ts + FEDERATION_TIMEOUT,
                )

        # Set of users who have presence in the `user_to_current_state` that
        # have not yet been persisted
        self.unpersisted_users_changes = set()  # type: Set[str]

        hs.get_reactor().addSystemEventTrigger(
            "before",
            "shutdown",
            run_as_background_process,
            "presence.on_shutdown",
            self._on_shutdown,
        )

        self._next_serial = 1

        # Keeps track of the number of *ongoing* syncs on this process. While
        # this is non zero a user will never go offline.
        self.user_to_num_current_syncs = {}  # type: Dict[str, int]

        # Keeps track of the number of *ongoing* syncs on other processes.
        # While any sync is ongoing on another process the user will never
        # go offline.
        # Each process has a unique identifier and an update frequency. If
        # no update is received from that process within the update period then
        # we assume that all the sync requests on that process have stopped.
        # Stored as a dict from process_id to set of user_id, and a dict of
        # process_id to millisecond timestamp last updated.
        self.external_process_to_current_syncs = {}  # type: Dict[int, Set[str]]
        self.external_process_last_updated_ms = {}  # type: Dict[int, int]

        self.external_sync_linearizer = Linearizer(name="external_sync_linearizer")

        # Start a LoopingCall in 30s that fires every 5s.
        # The initial delay is to allow disconnected clients a chance to
        # reconnect before we treat them as offline.
        def run_timeout_handler():
            return run_as_background_process(
                "handle_presence_timeouts", self._handle_timeouts
            )

        self.clock.call_later(30, self.clock.looping_call, run_timeout_handler, 5000)

        def run_persister():
            return run_as_background_process(
                "persist_presence_changes", self._persist_unpersisted_changes
            )

        self.clock.call_later(60, self.clock.looping_call, run_persister, 60 * 1000)

        LaterGauge(
            "synapse_handlers_presence_wheel_timer_size",
            "",
            [],
            lambda: len(self.wheel_timer),
        )

        # Used to handle sending of presence to newly joined users/servers
        if hs.config.use_presence:
            self.notifier.add_replication_callback(self.notify_new_event)

        # Presence is best effort and quickly heals itself, so lets just always
        # stream from the current state when we restart.
        self._event_pos = self.store.get_current_events_token()
        self._event_processing = False

    async def _on_shutdown(self):
        """Gets called when shutting down. This lets us persist any updates that
        we haven't yet persisted, e.g. updates that only changes some internal
        timers. This allows changes to persist across startup without having to
        persist every single change.

        If this does not run it simply means that some of the timers will fire
        earlier than they should when synapse is restarted. This affect of this
        is some spurious presence changes that will self-correct.
        """
        # If the DB pool has already terminated, don't try updating
        if not self.store.db.is_running():
            return

        logger.info(
            "Performing _on_shutdown. Persisting %d unpersisted changes",
            len(self.user_to_current_state),
        )

        if self.unpersisted_users_changes:

            await self.store.update_presence(
                [
                    self.user_to_current_state[user_id]
                    for user_id in self.unpersisted_users_changes
                ]
            )
        logger.info("Finished _on_shutdown")

    async def _persist_unpersisted_changes(self):
        """We periodically persist the unpersisted changes, as otherwise they
        may stack up and slow down shutdown times.
        """
        unpersisted = self.unpersisted_users_changes
        self.unpersisted_users_changes = set()

        if unpersisted:
            logger.info("Persisting %d unpersisted presence updates", len(unpersisted))
            await self.store.update_presence(
                [self.user_to_current_state[user_id] for user_id in unpersisted]
            )

    async def _update_states(self, new_states):
        """Updates presence of users. Sets the appropriate timeouts. Pokes
        the notifier and federation if and only if the changed presence state
        should be sent to clients/servers.
        """
        now = self.clock.time_msec()

        with Measure(self.clock, "presence_update_states"):

            # NOTE: We purposefully don't await between now and when we've
            # calculated what we want to do with the new states, to avoid races.

            to_notify = {}  # Changes we want to notify everyone about
            to_federation_ping = {}  # These need sending keep-alives

            # Only bother handling the last presence change for each user
            new_states_dict = {}
            for new_state in new_states:
                new_states_dict[new_state.user_id] = new_state
            new_state = new_states_dict.values()

            for new_state in new_states:
                user_id = new_state.user_id

                # Its fine to not hit the database here, as the only thing not in
                # the current state cache are OFFLINE states, where the only field
                # of interest is last_active which is safe enough to assume is 0
                # here.
                prev_state = self.user_to_current_state.get(
                    user_id, UserPresenceState.default(user_id)
                )

                new_state, should_notify, should_ping = handle_update(
                    prev_state,
                    new_state,
                    is_mine=self.is_mine_id(user_id),
                    wheel_timer=self.wheel_timer,
                    now=now,
                )

                self.user_to_current_state[user_id] = new_state

                if should_notify:
                    to_notify[user_id] = new_state
                elif should_ping:
                    to_federation_ping[user_id] = new_state

            # TODO: We should probably ensure there are no races hereafter

            presence_updates_counter.inc(len(new_states))

            if to_notify:
                notified_presence_counter.inc(len(to_notify))
                await self._persist_and_notify(list(to_notify.values()))

            self.unpersisted_users_changes |= {s.user_id for s in new_states}
            self.unpersisted_users_changes -= set(to_notify.keys())

            to_federation_ping = {
                user_id: state
                for user_id, state in to_federation_ping.items()
                if user_id not in to_notify
            }
            if to_federation_ping:
                federation_presence_out_counter.inc(len(to_federation_ping))

                self._push_to_remotes(to_federation_ping.values())

    async def _handle_timeouts(self):
        """Checks the presence of users that have timed out and updates as
        appropriate.
        """
        logger.debug("Handling presence timeouts")
        now = self.clock.time_msec()

        # Fetch the list of users that *may* have timed out. Things may have
        # changed since the timeout was set, so we won't necessarily have to
        # take any action.
        users_to_check = set(self.wheel_timer.fetch(now))

        # Check whether the lists of syncing processes from an external
        # process have expired.
        expired_process_ids = [
            process_id
            for process_id, last_update in self.external_process_last_updated_ms.items()
            if now - last_update > EXTERNAL_PROCESS_EXPIRY
        ]
        for process_id in expired_process_ids:
            # For each expired process drop tracking info and check the users
            # that were syncing on that process to see if they need to be timed
            # out.
            users_to_check.update(
                self.external_process_to_current_syncs.pop(process_id, ())
            )
            self.external_process_last_updated_ms.pop(process_id)

        states = [
            self.user_to_current_state.get(user_id, UserPresenceState.default(user_id))
            for user_id in users_to_check
        ]

        timers_fired_counter.inc(len(states))

        syncing_user_ids = {
            user_id
            for user_id, count in self.user_to_num_current_syncs.items()
            if count
        }
        for user_ids in self.external_process_to_current_syncs.values():
            syncing_user_ids.update(user_ids)

        changes = handle_timeouts(
            states,
            is_mine_fn=self.is_mine_id,
            syncing_user_ids=syncing_user_ids,
            now=now,
        )

        return await self._update_states(changes)

    async def bump_presence_active_time(self, user):
        """We've seen the user do something that indicates they're interacting
        with the app.
        """
        # If presence is disabled, no-op
        if not self.hs.config.use_presence:
            return

        user_id = user.to_string()

        bump_active_time_counter.inc()

        prev_state = await self.current_state_for_user(user_id)

        new_fields = {"last_active_ts": self.clock.time_msec()}
        if prev_state.state == PresenceState.UNAVAILABLE:
            new_fields["state"] = PresenceState.ONLINE

        await self._update_states([prev_state.copy_and_replace(**new_fields)])

    async def user_syncing(
        self, user_id: str, affect_presence: bool = True
    ) -> ContextManager[None]:
        """Returns a context manager that should surround any stream requests
        from the user.

        This allows us to keep track of who is currently streaming and who isn't
        without having to have timers outside of this module to avoid flickering
        when users disconnect/reconnect.

        Args:
            user_id (str)
            affect_presence (bool): If false this function will be a no-op.
                Useful for streams that are not associated with an actual
                client that is being used by a user.
        """
        # Override if it should affect the user's presence, if presence is
        # disabled.
        if not self.hs.config.use_presence:
            affect_presence = False

        if affect_presence:
            curr_sync = self.user_to_num_current_syncs.get(user_id, 0)
            self.user_to_num_current_syncs[user_id] = curr_sync + 1

            prev_state = await self.current_state_for_user(user_id)
            if prev_state.state == PresenceState.OFFLINE:
                # If they're currently offline then bring them online, otherwise
                # just update the last sync times.
                await self._update_states(
                    [
                        prev_state.copy_and_replace(
                            state=PresenceState.ONLINE,
                            last_active_ts=self.clock.time_msec(),
                            last_user_sync_ts=self.clock.time_msec(),
                        )
                    ]
                )
            else:
                await self._update_states(
                    [
                        prev_state.copy_and_replace(
                            last_user_sync_ts=self.clock.time_msec()
                        )
                    ]
                )

        async def _end():
            try:
                self.user_to_num_current_syncs[user_id] -= 1

                prev_state = await self.current_state_for_user(user_id)
                await self._update_states(
                    [
                        prev_state.copy_and_replace(
                            last_user_sync_ts=self.clock.time_msec()
                        )
                    ]
                )
            except Exception:
                logger.exception("Error updating presence after sync")

        @contextmanager
        def _user_syncing():
            try:
                yield
            finally:
                if affect_presence:
                    run_in_background(_end)

        return _user_syncing()

    def get_currently_syncing_users_for_replication(self) -> Iterable[str]:
        # since we are the process handling presence, there is nothing to do here.
        return []

    async def update_external_syncs_row(
        self, process_id, user_id, is_syncing, sync_time_msec
    ):
        """Update the syncing users for an external process as a delta.

        Args:
            process_id (str): An identifier for the process the users are
                syncing against. This allows synapse to process updates
                as user start and stop syncing against a given process.
            user_id (str): The user who has started or stopped syncing
            is_syncing (bool): Whether or not the user is now syncing
            sync_time_msec(int): Time in ms when the user was last syncing
        """
        with (await self.external_sync_linearizer.queue(process_id)):
            prev_state = await self.current_state_for_user(user_id)

            process_presence = self.external_process_to_current_syncs.setdefault(
                process_id, set()
            )

            updates = []
            if is_syncing and user_id not in process_presence:
                if prev_state.state == PresenceState.OFFLINE:
                    updates.append(
                        prev_state.copy_and_replace(
                            state=PresenceState.ONLINE,
                            last_active_ts=sync_time_msec,
                            last_user_sync_ts=sync_time_msec,
                        )
                    )
                else:
                    updates.append(
                        prev_state.copy_and_replace(last_user_sync_ts=sync_time_msec)
                    )
                process_presence.add(user_id)
            elif user_id in process_presence:
                updates.append(
                    prev_state.copy_and_replace(last_user_sync_ts=sync_time_msec)
                )

            if not is_syncing:
                process_presence.discard(user_id)

            if updates:
                await self._update_states(updates)

            self.external_process_last_updated_ms[process_id] = self.clock.time_msec()

    async def update_external_syncs_clear(self, process_id):
        """Marks all users that had been marked as syncing by a given process
        as offline.

        Used when the process has stopped/disappeared.
        """
        with (await self.external_sync_linearizer.queue(process_id)):
            process_presence = self.external_process_to_current_syncs.pop(
                process_id, set()
            )
            prev_states = await self.current_state_for_users(process_presence)
            time_now_ms = self.clock.time_msec()

            await self._update_states(
                [
                    prev_state.copy_and_replace(last_user_sync_ts=time_now_ms)
                    for prev_state in itervalues(prev_states)
                ]
            )
            self.external_process_last_updated_ms.pop(process_id, None)

    async def current_state_for_user(self, user_id):
        """Get the current presence state for a user.
        """
        res = await self.current_state_for_users([user_id])
        return res[user_id]

    async def _persist_and_notify(self, states):
        """Persist states in the database, poke the notifier and send to
        interested remote servers
        """
        stream_id, max_token = await self.store.update_presence(states)

        parties = await get_interested_parties(self.store, states)
        room_ids_to_states, users_to_states = parties

        self.notifier.on_new_event(
            "presence_key",
            stream_id,
            rooms=room_ids_to_states.keys(),
            users=[UserID.from_string(u) for u in users_to_states],
        )

        self._push_to_remotes(states)

    async def notify_for_states(self, state, stream_id):
        parties = await get_interested_parties(self.store, [state])
        room_ids_to_states, users_to_states = parties

        self.notifier.on_new_event(
            "presence_key",
            stream_id,
            rooms=room_ids_to_states.keys(),
            users=[UserID.from_string(u) for u in users_to_states],
        )

    def _push_to_remotes(self, states):
        """Sends state updates to remote servers.

        Args:
            states (list(UserPresenceState))
        """
        self.federation.send_presence(states)

    async def incoming_presence(self, origin, content):
        """Called when we receive a `m.presence` EDU from a remote server.
        """
<<<<<<< HEAD
        # Ignore presence updates if presence is disabled
        if not self.hs.config.use_presence:
=======
        if not self._presence_enabled:
>>>>>>> 76261fc5
            return

        now = self.clock.time_msec()
        updates = []
        for push in content.get("push", []):
            # A "push" contains a list of presence that we are probably interested
            # in.
            user_id = push.get("user_id", None)
            if not user_id:
                logger.info(
                    "Got presence update from %r with no 'user_id': %r", origin, push
                )
                continue

            if get_domain_from_id(user_id) != origin:
                logger.info(
                    "Got presence update from %r with bad 'user_id': %r",
                    origin,
                    user_id,
                )
                continue

            presence_state = push.get("presence", None)
            if not presence_state:
                logger.info(
                    "Got presence update from %r with no 'presence_state': %r",
                    origin,
                    push,
                )
                continue

            new_fields = {"state": presence_state, "last_federation_update_ts": now}

            last_active_ago = push.get("last_active_ago", None)
            if last_active_ago is not None:
                new_fields["last_active_ts"] = now - last_active_ago

            new_fields["status_msg"] = push.get("status_msg", None)
            new_fields["currently_active"] = push.get("currently_active", False)

            prev_state = await self.current_state_for_user(user_id)
            updates.append(prev_state.copy_and_replace(**new_fields))

        if updates:
            federation_presence_counter.inc(len(updates))
            await self._update_states(updates)

    async def set_state(self, target_user, state, ignore_status_msg=False):
        """Set the presence state of the user.
        """
        status_msg = state.get("status_msg", None)
        presence = state["presence"]

        valid_presence = (
            PresenceState.ONLINE,
            PresenceState.UNAVAILABLE,
            PresenceState.OFFLINE,
        )
        if presence not in valid_presence:
            raise SynapseError(400, "Invalid presence state")

        user_id = target_user.to_string()

        prev_state = await self.current_state_for_user(user_id)

        new_fields = {"state": presence}

        if not ignore_status_msg:
            msg = status_msg if presence != PresenceState.OFFLINE else None
            new_fields["status_msg"] = msg

        if presence == PresenceState.ONLINE:
            new_fields["last_active_ts"] = self.clock.time_msec()

        await self._update_states([prev_state.copy_and_replace(**new_fields)])

    async def is_visible(self, observed_user, observer_user):
        """Returns whether a user can see another user's presence.
        """
        observer_room_ids = await self.store.get_rooms_for_user(
            observer_user.to_string()
        )
        observed_room_ids = await self.store.get_rooms_for_user(
            observed_user.to_string()
        )

        if observer_room_ids & observed_room_ids:
            return True

        return False

    async def get_all_presence_updates(self, last_id, current_id, limit):
        """
        Gets a list of presence update rows from between the given stream ids.
        Each row has:
        - stream_id(str)
        - user_id(str)
        - state(str)
        - last_active_ts(int)
        - last_federation_update_ts(int)
        - last_user_sync_ts(int)
        - status_msg(int)
        - currently_active(int)
        """
        # TODO(markjh): replicate the unpersisted changes.
        # This could use the in-memory stores for recent changes.
        rows = await self.store.get_all_presence_updates(last_id, current_id, limit)
        return rows

    def notify_new_event(self):
        """Called when new events have happened. Handles users and servers
        joining rooms and require being sent presence.
        """

        if self._event_processing:
            return

        async def _process_presence():
            assert not self._event_processing

            self._event_processing = True
            try:
                await self._unsafe_process()
            finally:
                self._event_processing = False

        run_as_background_process("presence.notify_new_event", _process_presence)

    async def _unsafe_process(self):
        # Loop round handling deltas until we're up to date
        while True:
            with Measure(self.clock, "presence_delta"):
                room_max_stream_ordering = self.store.get_room_max_stream_ordering()
                if self._event_pos == room_max_stream_ordering:
                    return

                logger.debug(
                    "Processing presence stats %s->%s",
                    self._event_pos,
                    room_max_stream_ordering,
                )
                max_pos, deltas = await self.store.get_current_state_deltas(
                    self._event_pos, room_max_stream_ordering
                )
                await self._handle_state_delta(deltas)

                self._event_pos = max_pos

                # Expose current event processing position to prometheus
                synapse.metrics.event_processing_positions.labels("presence").set(
                    max_pos
                )

    async def _handle_state_delta(self, deltas):
        """Process current state deltas to find new joins that need to be
        handled.
        """
        for delta in deltas:
            typ = delta["type"]
            state_key = delta["state_key"]
            room_id = delta["room_id"]
            event_id = delta["event_id"]
            prev_event_id = delta["prev_event_id"]

            logger.debug("Handling: %r %r, %s", typ, state_key, event_id)

            if typ != EventTypes.Member:
                continue

            if event_id is None:
                # state has been deleted, so this is not a join. We only care about
                # joins.
                continue

            event = await self.store.get_event(event_id, allow_none=True)
            if not event or event.content.get("membership") != Membership.JOIN:
                # We only care about joins
                continue

            if prev_event_id:
                prev_event = await self.store.get_event(prev_event_id, allow_none=True)
                if (
                    prev_event
                    and prev_event.content.get("membership") == Membership.JOIN
                ):
                    # Ignore changes to join events.
                    continue

            await self._on_user_joined_room(room_id, state_key)

    async def _on_user_joined_room(self, room_id, user_id):
        """Called when we detect a user joining the room via the current state
        delta stream.

        Args:
            room_id (str)
            user_id (str)

        Returns:
            Deferred
        """

        if self.is_mine_id(user_id):
            # If this is a local user then we need to send their presence
            # out to hosts in the room (who don't already have it)

            # TODO: We should be able to filter the hosts down to those that
            # haven't previously seen the user

            state = await self.current_state_for_user(user_id)
            hosts = await self.state.get_current_hosts_in_room(room_id)

            # Filter out ourselves.
            hosts = {host for host in hosts if host != self.server_name}

            self.federation.send_presence_to_destinations(
                states=[state], destinations=hosts
            )
        else:
            # A remote user has joined the room, so we need to:
            #   1. Check if this is a new server in the room
            #   2. If so send any presence they don't already have for
            #      local users in the room.

            # TODO: We should be able to filter the users down to those that
            # the server hasn't previously seen

            # TODO: Check that this is actually a new server joining the
            # room.

            user_ids = await self.state.get_current_users_in_room(room_id)
            user_ids = list(filter(self.is_mine_id, user_ids))

            states_d = await self.current_state_for_users(user_ids)

            # Filter out old presence, i.e. offline presence states where
            # the user hasn't been active for a week. We can change this
            # depending on what we want the UX to be, but at the least we
            # should filter out offline presence where the state is just the
            # default state.
            now = self.clock.time_msec()
            states = [
                state
                for state in states_d.values()
                if state.state != PresenceState.OFFLINE
                or now - state.last_active_ts < 7 * 24 * 60 * 60 * 1000
                or state.status_msg is not None
            ]

            if states:
                self.federation.send_presence_to_destinations(
                    states=states, destinations=[get_domain_from_id(user_id)]
                )


def should_notify(old_state, new_state):
    """Decides if a presence state change should be sent to interested parties.
    """
    if old_state == new_state:
        return False

    if old_state.status_msg != new_state.status_msg:
        notify_reason_counter.labels("status_msg_change").inc()
        return True

    if old_state.state != new_state.state:
        notify_reason_counter.labels("state_change").inc()
        state_transition_counter.labels(old_state.state, new_state.state).inc()
        return True

    if old_state.state == PresenceState.ONLINE:
        if new_state.currently_active != old_state.currently_active:
            notify_reason_counter.labels("current_active_change").inc()
            return True

        if (
            new_state.last_active_ts - old_state.last_active_ts
            > LAST_ACTIVE_GRANULARITY
        ):
            # Only notify about last active bumps if we're not currently acive
            if not new_state.currently_active:
                notify_reason_counter.labels("last_active_change_online").inc()
                return True

    elif new_state.last_active_ts - old_state.last_active_ts > LAST_ACTIVE_GRANULARITY:
        # Always notify for a transition where last active gets bumped.
        notify_reason_counter.labels("last_active_change_not_online").inc()
        return True

    return False


def format_user_presence_state(state, now, include_user_id=True):
    """Convert UserPresenceState to a format that can be sent down to clients
    and to other servers.

    The "user_id" is optional so that this function can be used to format presence
    updates for client /sync responses and for federation /send requests.
    """
    content = {"presence": state.state}
    if include_user_id:
        content["user_id"] = state.user_id
    if state.last_active_ts:
        content["last_active_ago"] = now - state.last_active_ts
    if state.status_msg and state.state != PresenceState.OFFLINE:
        content["status_msg"] = state.status_msg
    if state.state == PresenceState.ONLINE:
        content["currently_active"] = state.currently_active

    return content


class PresenceEventSource(object):
    def __init__(self, hs):
        # We can't call get_presence_handler here because there's a cycle:
        #
        #   Presence -> Notifier -> PresenceEventSource -> Presence
        #
        self.get_presence_handler = hs.get_presence_handler
        self.clock = hs.get_clock()
        self.store = hs.get_datastore()
        self.state = hs.get_state_handler()

    @log_function
    async def get_new_events(
        self,
        user,
        from_key,
        room_ids=None,
        include_offline=True,
        explicit_room_id=None,
        **kwargs
    ):
        # The process for getting presence events are:
        #  1. Get the rooms the user is in.
        #  2. Get the list of user in the rooms.
        #  3. Get the list of users that are in the user's presence list.
        #  4. If there is a from_key set, cross reference the list of users
        #     with the `presence_stream_cache` to see which ones we actually
        #     need to check.
        #  5. Load current state for the users.
        #
        # We don't try and limit the presence updates by the current token, as
        # sending down the rare duplicate is not a concern.

        with Measure(self.clock, "presence.get_new_events"):
            if from_key is not None:
                from_key = int(from_key)

            max_token = self.store.get_current_presence_token()
            if from_key == max_token:
                # This is necessary as due to the way stream ID generators work
                # we may get updates that have a stream ID greater than the max
                # token (e.g. max_token is N but stream generator may return
                # results for N+2, due to N+1 not having finished being
                # persisted yet).
                #
                # This is usually fine, as it just means that we may send down
                # some presence updates multiple times. However, we need to be
                # careful that the sync stream either actually does make some
                # progress or doesn't return, otherwise clients will end up
                # tight looping calling /sync due to it immediately returning
                # the same token repeatedly.
                #
                # Hence this guard where we just return nothing so that the sync
                # doesn't return. C.f. #5503.
                return [], max_token

            presence = self.get_presence_handler()
            stream_change_cache = self.store.presence_stream_cache

            users_interested_in = await self._get_interested_in(user, explicit_room_id)

            user_ids_changed = set()
            changed = None
            if from_key:
                changed = stream_change_cache.get_all_entities_changed(from_key)

            if changed is not None and len(changed) < 500:
                # For small deltas, its quicker to get all changes and then
                # work out if we share a room or they're in our presence list
                get_updates_counter.labels("stream").inc()
                for other_user_id in changed:
                    if other_user_id in users_interested_in:
                        user_ids_changed.add(other_user_id)
            else:
                # Too many possible updates. Find all users we can see and check
                # if any of them have changed.
                get_updates_counter.labels("full").inc()

                if from_key:
                    user_ids_changed = stream_change_cache.get_entities_changed(
                        users_interested_in, from_key
                    )
                else:
                    user_ids_changed = users_interested_in

            updates = await presence.current_state_for_users(user_ids_changed)

        if include_offline:
            return (list(updates.values()), max_token)
        else:
            return (
                [s for s in itervalues(updates) if s.state != PresenceState.OFFLINE],
                max_token,
            )

    def get_current_key(self):
        return self.store.get_current_presence_token()

    async def get_pagination_rows(self, user, pagination_config, key):
        return await self.get_new_events(user, from_key=None, include_offline=False)

    @cached(num_args=2, cache_context=True)
    async def _get_interested_in(self, user, explicit_room_id, cache_context):
        """Returns the set of users that the given user should see presence
        updates for
        """
        user_id = user.to_string()
        users_interested_in = set()
        users_interested_in.add(user_id)  # So that we receive our own presence

        users_who_share_room = await self.store.get_users_who_share_room_with_user(
            user_id, on_invalidate=cache_context.invalidate
        )
        users_interested_in.update(users_who_share_room)

        if explicit_room_id:
            user_ids = await self.store.get_users_in_room(
                explicit_room_id, on_invalidate=cache_context.invalidate
            )
            users_interested_in.update(user_ids)

        return users_interested_in


def handle_timeouts(user_states, is_mine_fn, syncing_user_ids, now):
    """Checks the presence of users that have timed out and updates as
    appropriate.

    Args:
        user_states(list): List of UserPresenceState's to check.
        is_mine_fn (fn): Function that returns if a user_id is ours
        syncing_user_ids (set): Set of user_ids with active syncs.
        now (int): Current time in ms.

    Returns:
        List of UserPresenceState updates
    """
    changes = {}  # Actual changes we need to notify people about

    for state in user_states:
        is_mine = is_mine_fn(state.user_id)

        new_state = handle_timeout(state, is_mine, syncing_user_ids, now)
        if new_state:
            changes[state.user_id] = new_state

    return list(changes.values())


def handle_timeout(state, is_mine, syncing_user_ids, now):
    """Checks the presence of the user to see if any of the timers have elapsed

    Args:
        state (UserPresenceState)
        is_mine (bool): Whether the user is ours
        syncing_user_ids (set): Set of user_ids with active syncs.
        now (int): Current time in ms.

    Returns:
        A UserPresenceState update or None if no update.
    """
    if state.state == PresenceState.OFFLINE:
        # No timeouts are associated with offline states.
        return None

    changed = False
    user_id = state.user_id

    if is_mine:
        if state.state == PresenceState.ONLINE:
            if now - state.last_active_ts > IDLE_TIMER:
                # Currently online, but last activity ages ago so auto
                # idle
                state = state.copy_and_replace(state=PresenceState.UNAVAILABLE)
                changed = True
            elif now - state.last_active_ts > LAST_ACTIVE_GRANULARITY:
                # So that we send down a notification that we've
                # stopped updating.
                changed = True

        if now - state.last_federation_update_ts > FEDERATION_PING_INTERVAL:
            # Need to send ping to other servers to ensure they don't
            # timeout and set us to offline
            changed = True

        # If there are have been no sync for a while (and none ongoing),
        # set presence to offline
        if user_id not in syncing_user_ids:
            # If the user has done something recently but hasn't synced,
            # don't set them as offline.
            sync_or_active = max(state.last_user_sync_ts, state.last_active_ts)
            if now - sync_or_active > SYNC_ONLINE_TIMEOUT:
                state = state.copy_and_replace(
                    state=PresenceState.OFFLINE, status_msg=None
                )
                changed = True
    else:
        # We expect to be poked occasionally by the other side.
        # This is to protect against forgetful/buggy servers, so that
        # no one gets stuck online forever.
        if now - state.last_federation_update_ts > FEDERATION_TIMEOUT:
            # The other side seems to have disappeared.
            state = state.copy_and_replace(state=PresenceState.OFFLINE, status_msg=None)
            changed = True

    return state if changed else None


def handle_update(prev_state, new_state, is_mine, wheel_timer, now):
    """Given a presence update:
        1. Add any appropriate timers.
        2. Check if we should notify anyone.

    Args:
        prev_state (UserPresenceState)
        new_state (UserPresenceState)
        is_mine (bool): Whether the user is ours
        wheel_timer (WheelTimer)
        now (int): Time now in ms

    Returns:
        3-tuple: `(new_state, persist_and_notify, federation_ping)` where:
            - new_state: is the state to actually persist
            - persist_and_notify (bool): whether to persist and notify people
            - federation_ping (bool): whether we should send a ping over federation
    """
    user_id = new_state.user_id

    persist_and_notify = False
    federation_ping = False

    # If the users are ours then we want to set up a bunch of timers
    # to time things out.
    if is_mine:
        if new_state.state == PresenceState.ONLINE:
            # Idle timer
            wheel_timer.insert(
                now=now, obj=user_id, then=new_state.last_active_ts + IDLE_TIMER
            )

            active = now - new_state.last_active_ts < LAST_ACTIVE_GRANULARITY
            new_state = new_state.copy_and_replace(currently_active=active)

            if active:
                wheel_timer.insert(
                    now=now,
                    obj=user_id,
                    then=new_state.last_active_ts + LAST_ACTIVE_GRANULARITY,
                )

        if new_state.state != PresenceState.OFFLINE:
            # User has stopped syncing
            wheel_timer.insert(
                now=now,
                obj=user_id,
                then=new_state.last_user_sync_ts + SYNC_ONLINE_TIMEOUT,
            )

            last_federate = new_state.last_federation_update_ts
            if now - last_federate > FEDERATION_PING_INTERVAL:
                # Been a while since we've poked remote servers
                new_state = new_state.copy_and_replace(last_federation_update_ts=now)
                federation_ping = True

    else:
        wheel_timer.insert(
            now=now,
            obj=user_id,
            then=new_state.last_federation_update_ts + FEDERATION_TIMEOUT,
        )

    # Check whether the change was something worth notifying about
    if should_notify(prev_state, new_state):
        new_state = new_state.copy_and_replace(last_federation_update_ts=now)
        persist_and_notify = True

    return new_state, persist_and_notify, federation_ping


@defer.inlineCallbacks
def get_interested_parties(store, states):
    """Given a list of states return which entities (rooms, users)
    are interested in the given states.

    Args:
        states (list(UserPresenceState))

    Returns:
        2-tuple: `(room_ids_to_states, users_to_states)`,
        with each item being a dict of `entity_name` -> `[UserPresenceState]`
    """
    room_ids_to_states = {}  # type: Dict[str, List[UserPresenceState]]
    users_to_states = {}  # type: Dict[str, List[UserPresenceState]]
    for state in states:
        room_ids = yield store.get_rooms_for_user(state.user_id)
        for room_id in room_ids:
            room_ids_to_states.setdefault(room_id, []).append(state)

        # Always notify self
        users_to_states.setdefault(state.user_id, []).append(state)

    return room_ids_to_states, users_to_states


@defer.inlineCallbacks
def get_interested_remotes(store, states, state_handler):
    """Given a list of presence states figure out which remote servers
    should be sent which.

    All the presence states should be for local users only.

    Args:
        store (DataStore)
        states (list(UserPresenceState))

    Returns:
        Deferred list of ([destinations], [UserPresenceState]), where for
        each row the list of UserPresenceState should be sent to each
        destination
    """
    hosts_and_states = []

    # First we look up the rooms each user is in (as well as any explicit
    # subscriptions), then for each distinct room we look up the remote
    # hosts in those rooms.
    room_ids_to_states, users_to_states = yield get_interested_parties(store, states)

    for room_id, states in iteritems(room_ids_to_states):
        hosts = yield state_handler.get_current_hosts_in_room(room_id)
        hosts_and_states.append((hosts, states))

    for user_id, states in iteritems(users_to_states):
        host = get_domain_from_id(user_id)
        hosts_and_states.append(([host], states))

    return hosts_and_states<|MERGE_RESOLUTION|>--- conflicted
+++ resolved
@@ -683,12 +683,8 @@
     async def incoming_presence(self, origin, content):
         """Called when we receive a `m.presence` EDU from a remote server.
         """
-<<<<<<< HEAD
         # Ignore presence updates if presence is disabled
         if not self.hs.config.use_presence:
-=======
-        if not self._presence_enabled:
->>>>>>> 76261fc5
             return
 
         now = self.clock.time_msec()
